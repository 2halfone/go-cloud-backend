--- conflicted
+++ resolved
@@ -7,13 +7,10 @@
 
 	"github.com/gofiber/fiber/v2"
 	"github.com/prometheus/client_golang/prometheus"
+	"github.com/prometheus/client_golang/prometheus/promauto"
 )
 
 var (
-<<<<<<< HEAD
-	once sync.Once
-	
-=======
 	initOnce sync.Once	metricsInitialized bool
 )
 
@@ -57,7 +54,6 @@
 }
 
 var (
->>>>>>> a27a3220
 	// HTTP Metrics
 	HTTPRequestsTotal *prometheus.CounterVec
 	HTTPRequestDuration *prometheus.HistogramVec
@@ -81,121 +77,6 @@
 	
 	// Attendance Events Metrics
 	AttendanceEventsActive *prometheus.GaugeVec
-<<<<<<< HEAD
-)
-
-// InitMetrics initializes all metrics safely (only once)
-func InitMetrics() {
-	once.Do(func() {
-		// HTTP Metrics
-		HTTPRequestsTotal = prometheus.NewCounterVec(
-			prometheus.CounterOpts{
-				Name: "http_requests_total",
-				Help: "Total number of HTTP requests",
-			},
-			[]string{"method", "endpoint", "status_code", "service"},
-		)
-		
-		HTTPRequestDuration = prometheus.NewHistogramVec(
-			prometheus.HistogramOpts{
-				Name:    "http_request_duration_seconds", 
-				Help:    "Duration of HTTP requests in seconds",
-				Buckets: prometheus.DefBuckets,
-			},
-			[]string{"method", "endpoint", "service"},
-		)
-		
-		// Authentication Metrics
-		AuthAttemptsTotal = prometheus.NewCounterVec(
-			prometheus.CounterOpts{
-				Name: "auth_attempts_total",
-				Help: "Total number of authentication attempts",
-			},
-			[]string{"status", "service"},
-		)
-		
-		JWTValidationTotal = prometheus.NewCounterVec(
-			prometheus.CounterOpts{
-				Name: "jwt_validation_total",
-				Help: "Total number of JWT token validations",
-			},
-			[]string{"status", "service"},
-		)
-		
-		// QR Code Metrics
-		QRScansTotal = prometheus.NewCounterVec(
-			prometheus.CounterOpts{
-				Name: "qr_scans_total",
-				Help: "Total number of QR code scans",
-			},
-			[]string{"event_id", "status", "service"},
-		)
-		
-		QREventsTotal = prometheus.NewCounterVec(
-			prometheus.CounterOpts{
-				Name: "qr_events_total",
-				Help: "Total number of QR events created",
-			},
-			[]string{"service"},
-		)
-		
-		// User Activity Metrics
-		ActiveUsers = prometheus.NewGaugeVec(
-			prometheus.GaugeOpts{
-				Name: "active_users_total",
-				Help: "Number of active users",
-			},
-			[]string{"service"},
-		)
-		
-		// Database Metrics
-		DatabaseConnections = prometheus.NewGaugeVec(
-			prometheus.GaugeOpts{
-				Name: "database_connections_active",
-				Help: "Number of active database connections",
-			},
-			[]string{"service", "database"},
-		)
-		
-		// System Error Metrics
-		SystemErrorsTotal = prometheus.NewCounterVec(
-			prometheus.CounterOpts{
-				Name: "system_errors_total",
-				Help: "Total number of system errors",
-			},
-			[]string{"service", "error_type"},
-		)
-		
-		// Attendance Events Metrics
-		AttendanceEventsActive = prometheus.NewGaugeVec(
-			prometheus.GaugeOpts{
-				Name: "attendance_events_active",
-				Help: "Number of active attendance events",
-			},
-			[]string{"service"},
-		)
-		
-		// Register all metrics safely
-		prometheus.MustRegister(
-			HTTPRequestsTotal,
-			HTTPRequestDuration,
-			AuthAttemptsTotal,
-			JWTValidationTotal,
-			QRScansTotal,
-			QREventsTotal,
-			ActiveUsers,
-			DatabaseConnections,
-			SystemErrorsTotal,
-			AttendanceEventsActive,
-		)	})
-}
-
-// Gateway-specific metrics  
-var ProxyRequestsTotal *prometheus.CounterVec
-
-func init() {
-	ProxyRequestsTotal = prometheus.NewCounterVec(
-=======
 	
 	// Gateway-specific metrics
 	ProxyRequestsTotal *prometheus.CounterVec
@@ -308,28 +189,17 @@
 
 func initGatewayMetrics() {
 	ProxyRequestsTotal = safeRegisterMetric(prometheus.NewCounterVec(
->>>>>>> a27a3220
 		prometheus.CounterOpts{
 			Name: "gateway_proxy_requests_total",
 			Help: "Total number of proxy requests through gateway",
 		},
 		[]string{"target_service", "status_code"},
-<<<<<<< HEAD
-	)
-	// Register proxy metrics separately
-	prometheus.MustRegister(ProxyRequestsTotal)
-=======
-	)).(*prometheus.CounterVec)
->>>>>>> a27a3220
+	)).(*prometheus.CounterVec)
 }
 
 // HTTPMetricsMiddleware collects HTTP request metrics
 func HTTPMetricsMiddleware(serviceName string) fiber.Handler {
-<<<<<<< HEAD
-	// Initialize metrics when middleware is first used
-=======
 	// Ensure metrics are initialized
->>>>>>> a27a3220
 	InitMetrics()
 	
 	return func(c *fiber.Ctx) error {
